wb-mcu-fw-updater (1.11.4) stable; urgency=medium

<<<<<<< HEAD
  * Enable angry pylint. No fuctional changes

 --  Ekaterina Volkova <ekaterina.volkova@wirenboard.com>  Tue, 08 Oct 2024 17:54:46 +0300
=======
  * instruments: rework StopbitsTolerantInstrument (more strictly wait for outgoing data);
  fixes faulty updates of some new devices (msw5G)

 -- Vladimir Romanov <v.romanov@wirenboard.ru>  Mon, 28 Oct 2024 17:20:21 +0300
>>>>>>> a5afef5e

wb-mcu-fw-updater (1.11.3) stable; urgency=medium

  * Update bootloader anyway, if local version not found on remote

 -- Vladimir Romanov <v.romanov@wirenboard.ru>  Mon, 16 Sep 2024 15:14:13 +0300

wb-mcu-fw-updater (1.11.2) stable; urgency=medium

  * update-all: fix modbus CRC errors

 -- Nikolay Korotkiy <nikolay.korotkiy@wirenboard.com>  Fri, 06 Sep 2024 14:00:00 +0400

wb-mcu-fw-updater (1.11.1) stable; urgency=medium

  * Handle modbus exceptions

 -- Nikolay Korotkiy <nikolay.korotkiy@wirenboard.com>  Mon, 02 Sep 2024 15:10:00 +0400

wb-mcu-fw-updater (1.11.0) stable; urgency=medium

  * reduce modbus retries from 5 to 2
  * rework fws downloading & add cache
  * add elapsed-time spinner

 -- Vladimir Romanov <v.romanov@wirenboard.ru>  Thu, 18 Apr 2024 21:09:34 +0300

wb-mcu-fw-updater (1.10.13) stable; urgency=medium

  * Fix help of force flag

 -- Ekaterina Volkova <ekaterina.volkova@wirenboard.com>  Wed, 03 Apr 2024 12:22:52 +0300

wb-mcu-fw-updater (1.10.12) stable; urgency=medium

  * update-bl: print bootloader version in "latest" case

 -- Vladimir Romanov <v.romanov@wirenboard.ru>  Tue, 02 Mar 2024 18:45:32 +0300

wb-mcu-fw-updater (1.10.11) stable; urgency=medium

  * bindings: fix bootloader version parsing

 -- Vladimir Romanov <v.romanov@wirenboard.ru>  Wed, 27 Mar 2024 17:22:54 +0300

wb-mcu-fw-updater (1.10.10) stable; urgency=medium

  * bindings: fix serial settings around set_slave_addr

 -- Vladimir Romanov <v.romanov@wirenboard.ru>  Wed, 27 Mar 2024 17:15:34 +0300

wb-mcu-fw-updater (1.10.9) stable; urgency=medium

  * update-all: trying to update only polling-enabled in (wb-mqtt-serial.conf) devices

 -- Vladimir Romanov <v.romanov@wirenboard.ru>  Mon, 25 Mar 2024 10:02:22 +0300

wb-mcu-fw-updater (1.10.8) stable; urgency=medium

  * Enable suggestion to update bootloader during fw update again
  * Fix broken serial settings saving during bl update from v1.3.0
  * Remove not-updated devices warning (in case of all actual fws)

 -- Vladimir Romanov <v.romanov@wirenboard.ru>  Wed, 20 Mar 2024 21:12:49 +0300

wb-mcu-fw-updater (1.10.7) stable; urgency=medium

  * Temporarily disable auto-update bootloader during fw update
  (some users faced bl-update problems especially from v1.3 to 1.4)

 -- Vladimir Romanov <v.romanov@wirenboard.ru>  Fri, 15 Mar 2024 14:54:21 +0300

wb-mcu-fw-updater (1.10.6) stable; urgency=medium

  * add requirements.txt and pyproject.toml from codestyle repo
  * slight autoformatting fixups

 -- Vladimir Romanov <v.romanov@wirenboard.ru>  Tue, 12 Mar 2024 13:32:31 +0300

wb-mcu-fw-updater (1.10.5) stable; urgency=medium

  * lib: perform_bootloader_cmd is public method

 -- Vladimir Romanov <v.romanov@wirenboard.ru>  Tue, 12 Mar 2024 13:12:11 +0300

wb-mcu-fw-updater (1.10.4) stable; urgency=medium

  * Fix getting bootloader virsion if device in bootloader

 -- Ekaterina Volkova <ekaterina.volkova@wirenboard.com>  Tue, 12 Mar 2024 12:40:39 +0300

wb-mcu-fw-updater (1.10.3) stable; urgency=medium

  * Fix bootloader updating issues on custom uart params

 -- Vladimir Romanov <v.romanov@wirenboard.ru>  Thu, 25 Jan 2024 15:32:51 +0300

wb-mcu-fw-updater (1.10.2) stable; urgency=medium

  * Bootloader downgrade is not allowed

 -- Vladimir Romanov <v.romanov@wirenboard.ru>  Wed, 24 Jan 2024 14:02:21 +0300

wb-mcu-fw-updater (1.10.1) stable; urgency=medium

  * check if user data (ir commands for example) may be erased during update

 -- Vladimir Romanov <v.romanov@wirenboard.ru>  Thu, 18 Jan 2023 14:02:13 +0300

wb-mcu-fw-updater (1.10.0) stable; urgency=medium

  * update-fw / update-all: suggest to update bootloader if running from interactive shell

 -- Vladimir Romanov <v.romanov@wirenboard.ru>  Thu, 18 Jan 2024 13:09:10 +0300

wb-mcu-fw-updater (1.9.3) stable; urgency=medium

  * add slaveid 247 to allowed ones

 -- Vladimir Romanov <v.romanov@wirenboard.ru>  Thu, 11 Jan 2024 12:25:12 +0300

wb-mcu-fw-updater (1.9.2) stable; urgency=medium

  * Speed up bootloader baud rate detection

 -- Petr Krasnoshchekov <petr.krasnoshchekov@wirenboard.com>  Wed, 13 Dec 2023 17:38:47 +0500

wb-mcu-fw-updater (1.9.1) stable; urgency=medium

  * Fix fallback to 9600N2 bootloader port settings

 -- Petr Krasnoshchekov <petr.krasnoshchekov@wirenboard.com>  Wed, 13 Dec 2023 09:26:49 +0500

wb-mcu-fw-updater (1.9.0) stable; urgency=medium

  * Use port settings configured in firmware for updating, if bootloader supports it

 -- Petr Krasnoshchekov <petr.krasnoshchekov@wirenboard.com>  Thu, 07 Dec 2023 09:46:16 +0500

wb-mcu-fw-updater (1.8.6) stable; urgency=medium

  * update-fw / update-all: add bootloader update check

 -- Vladimir Romanov <v.romanov@wirenboard.ru>  Mon, 04 Dec 2023 13:22:28 +0300

wb-mcu-fw-updater (1.8.5) stable; urgency=medium

  * Fix versions comparing when updating bootloader from master

 -- Vladimir Romanov <v.romanov@wirenboard.ru>  Wed, 04 Oct 2023 10:03:21 +0300

wb-mcu-fw-updater (1.8.4) stable; urgency=medium

  * Print fw version if updating from branch

 -- Vladimir Romanov <v.romanov@wirenboard.ru>  Mon, 02 Oct 2023 10:15:31 +0300

wb-mcu-fw-updater (1.8.3) stable; urgency=medium

  * wb_modbus: add TCPRPCBackendInstrument (via wb-mqtt-serial's rpc)

 -- Vladimir Romanov <v.romanov@wirenboard.ru>  Tue, 29 Aug 2023 17:21:39 +0300

wb-mcu-fw-updater (1.8.2) stable; urgency=medium

  * Fix PKG-INFO

 -- Nikolay Korotkiy <nikolay.korotkiy@wirenboard.com>  Mon, 24 Jul 2023 12:10:00 +0400

wb-mcu-fw-updater (1.8.1) stable; urgency=medium

  * Add cli argument to specify MQTT connection URL

 -- Nikolay Korotkiy <nikolay.korotkiy@wirenboard.com>  Thu, 01 Jun 2023 19:14:00 +0400

wb-mcu-fw-updater (1.8.0) stable; urgency=medium

  * Check (and pause) all port users

 -- Vladimir Romanov <v.romanov@wirenboard.ru>  Tue, 16 May 2023 10:21:34 +0300

wb-mcu-fw-updater (1.7.1) stable; urgency=medium

  * wb_modbus: add "_probe_func" param around internal magic "is_in_bootloader" methods

 -- Vladimir Romanov <v.romanov@wirenboard.ru>  Fri, 03 Mar 2023 13:35:11 +0300

wb-mcu-fw-updater (1.7.0) stable; urgency=medium

  * Support connection to Mosquitto through unix socket
  * Use mqtt client wrapper from wb-common

 -- Nikolay Korotkiy <nikolay.korotkiy@wirenboard.com>  Tue, 28 Feb 2023 16:44:00 +0400

wb-mcu-fw-updater (1.6.6) stable; urgency=medium

  * Fix formatting

 -- Nikolay Korotkiy <nikolay.korotkiy@wirenboard.com>  Thu, 26 Jan 2023 19:26:00 +0400

wb-mcu-fw-updater (1.6.5) stable; urgency=medium

  * Code formatting

 -- Ekaterina Volkova <ekaterina.volkova@wirenboard.ru>  Thu, 12 Jan 2023 13:16:28 +0300

wb-mcu-fw-updater (1.6.4) stable; urgency=medium

  * update_monitor: add temporary hack to avoid semantic_version fails on urlquoted versions

 -- Aleksandr Kazadaev <aleksandr.kazadaev@wirenboard.com>  Mon, 9 Jan 2023 15:02:22 +0300

wb-mcu-fw-updater (1.6.3) stable; urgency=medium

  * update_monitor: fix Neva slaveid parsing in serial config

 -- Vladimir Romanov <v.romanov@wirenboard.ru>  Thu, 15 Dec 2022 15:17:22 +0300

wb-mcu-fw-updater (1.6.2) stable; urgency=medium

  * wb_modbus.SerialRPCBackendInstrument: add required data_bits param to rpc call
  * recommend wb-mqtt-serial with rpc-support (instead of strict depend on)

 -- Vladimir Romanov <v.romanov@wirenboard.ru>  Mon, 31 Oct 2022 22:21:47 +0300

wb-mcu-fw-updater (1.6.1) stable; urgency=medium

  * wb_modbus.StopbitsTolerantInstrument: fix incorrect stopbits setting in WB7

 -- Vladimir Romanov <v.romanov@wirenboard.ru>  Sun, 27 Oct 2022 20:01:43 +0300

wb-mcu-fw-updater (1.6.0) stable; urgency=medium

  * wb_modbus.instruments: introduce instrument with mqtt-rpc to wb-mqtt-serial as a transport
  (instead of pyserial)
  * add --instrument launchkey (choosing modbus-calls backend; pyserial is default)
  * end of python2 support: remove python-wb-mcu-fw-updater package

 -- Vladimir Romanov <v.romanov@wirenboard.ru>  Sun, 23 Oct 2022 21:19:25 +0300

wb-mcu-fw-updater (1.5.2) stable; urgency=medium

  * update_monitor: support hex in slaveid parsing
  * fw_downloader: add default fname, if file's content-disposition is empty

 -- Vladimir Romanov <v.romanov@wirenboard.ru>  Thu, 13 Oct 2022 09:45:39 +0300

wb-mcu-fw-updater (1.5.1) stable; urgency=medium

  * wb_modbus.bindings: fix failing on decode error, when reading from modbus regs

 -- Vladimir Romanov <v.romanov@wirenboard.ru>  Mon, 1 Aug 2022 11:01:41 +0300

wb-mcu-fw-updater (1.5.0) stable; urgency=medium

  * update-fw/flash-file handle in-bootloader devices automatically
  * update-all automatically flash in-bootloader devices
  * remove -j arg from flash-file
  * -f/--force arg removes all interactivity

 -- Vladimir Romanov <v.romanov@wirenboard.ru>  Mon, 11 Jul 2022 08:57:38 +0300

wb-mcu-fw-updater (1.4.1) stable; urgency=medium

  * wb_modbus.bindings:_get_serial_number_map() gets 25 bits instead of 24

 -- Narek Kazaryan <d.kazaryan@wirenboard.ru>  Thu, 14 Jul 2022 14:48:32 +0300

wb-mcu-fw-updater (1.4.0) stable; urgency=medium

  * added stopbits-tolerant instrument (write - 2sb; read - 1sb; only for in-bootloader communications now)
  * update-fw/update-bl/recover/flash-file: added -T / --response-timeout arg
  * update-all/recover-all: added -T / --min-response-timeout arg (actual response_timeout is: max(minimal, from_config))
  * fixups: minimalmodbus's debug frames; improved in-bl errors handling

 -- Vladimir Romanov <v.romanov@wirenboard.ru>  Mon, 20 Jun 2022 12:21:45 +0300

wb-mcu-fw-updater (1.3.2) stable; urgency=medium

  * wb_modbus.bindings: reworked serial port configuring
  (no annoying "Opening/closing port" messages in debug anymore)
  * wb_modbus.bindings: applying actual settings to serial port
  before each communication
  * wb_modbus.bindings: printing function_signature of each unsuccessful try
  to debug

 -- Vladimir Romanov <v.romanov@wirenboard.ru>  Thu, 2 Jun 2022 16:35:53 +0300

wb-mcu-fw-updater (1.3.1) stable; urgency=medium

  * improved non-wb devices recognition (in cases, when could not read
  fw_signature or S/N because of missing registers in sequence)

 -- Vladimir Romanov <v.romanov@wirenboard.ru>  Fri, 27 May 2022 10:46:11 +0300

wb-mcu-fw-updater (1.3.0) stable; urgency=medium

  * internal error-handling fixups
  * fixed version parsing (x.y.z-rc1)
  * added checks, is updating device a wb-one

 -- Vladimir Romanov <v.romanov@wirenboard.ru>  Mon, 28 Mar 2022 10:52:29 +0300

wb-mcu-fw-updater (1.2.0) stable; urgency=medium

  * removed dependency on wb-mcu-fw-flasher
  * added "flash-file" entrypoint
  * added "noise-cancelling" param to fw flashing

 -- Vladimir Romanov <v.romanov@wirenboard.ru>  Wed, 9 Mar 2022 19:32:43 +0300

wb-mcu-fw-updater (1.1.1) stable; urgency=medium

  * changed default stable-fw source: from "stable" to "main"

 -- Vladimir Romanov <v.romanov@wirenboard.ru>  Wed, 26 Jan 2022 03:30:12 +0300

wb-mcu-fw-updater (1.1.0) stable; urgency=medium

  * added fw releases support: trying to guess target fw version from releases,
  when updating fw

 -- Vladimir Romanov <v.romanov@wirenboard.ru>  Wed, 12 Jan 2022 15:55:29 +0300

wb-mcu-fw-updater (1.0.10) stable; urgency=medium

  * trying to read fw_signature from bootloader in all recover cases

 -- Vladimir Romanov <v.romanov@wirenboard.ru>  Tue, 06 Jun 2021 20:10:41 +0300

wb-mcu-fw-updater (1.0.9) stable; urgency=medium

  * fixed wb-mqtt-serial's config parsing errors for wbio-devices and modbus tcp

 -- Vladimir Romanov <v.romanov@wirenboard.ru>  Tue, 06 Jun 2021 17:35:01 +0300

wb-mcu-fw-updater (1.0.8) stable; urgency=medium

  * fix dependencies on wheezy

 -- Evgeny Boger <boger@contactless.ru>  Sun, 28 Feb 2021 23:28:55 +0300

wb-mcu-fw-updater (1.0.7) stable; urgency=medium

  * Fixed python3 dependency in WB5

 -- Vladimir Romanov <v.romanov@wirenboard.ru>  Thu, 11 Feb 2021 14:37:12 +0300

wb-mcu-fw-updater (1.0.6) stable; urgency=medium

  * Wb-mqtt-serial's config is opening in utf-8 by default

 -- Vladimir Romanov <v.romanov@wirenboard.ru>  Mon, 19 Oct 2020 12:02:39 +0300

wb-mcu-fw-updater (1.0.5) stable; urgency=medium

  * Ability to use custom minimalmodbus instances in wb_modbus library

 -- Vladimir Romanov <v.romanov@wirenboard.ru>  Mon, 6 Jul 2020 20:18:11 +0300

wb-mcu-fw-updater (1.0.4) stable; urgency=medium

  * Restoring initial serial port settings

 -- Vladimir Romanov <v.romanov@wirenboard.ru>  Mon, 08 Jun 2020 17:08:21 +0300

wb-mcu-fw-updater (1.0.3) stable; urgency=medium

  * Too-old-for-update devices are showing explicitly

 -- Vladimir Romanov <v.romanov@wirenboard.ru>  Mon, 08 Jun 2020 14:44:52 +0300

wb-mcu-fw-updater (1.0.2) stable; urgency=medium

  * Fixed fw_version length; Improved reading strings from modbus

 -- Vladimir Romanov <v.romanov@wirenboard.ru>  Wed, 03 Jun 2020 23:41:12 +0300

wb-mcu-fw-updater (1.0.1) stable; urgency=medium

  * Fixed possible signature missmatch in some devices

 -- Vladimir Romanov <v.romanov@wirenboard.ru>  Tue, 02 Jun 2020 18:58:07 +0300

wb-mcu-fw-updater (1.0) stable; urgency=medium

  * Initial release. Flashing devices via wb-mcu-fw-flasher binary.

 -- Vladimir Romanov <v.romanov@wirenboard.ru>  Fri, 06 May 2020 21:56:07 +0300<|MERGE_RESOLUTION|>--- conflicted
+++ resolved
@@ -1,15 +1,15 @@
+wb-mcu-fw-updater (1.11.5) stable; urgency=medium
+
+  * Enable angry pylint. No fuctional changes
+
+ --  Ekaterina Volkova <ekaterina.volkova@wirenboard.com>  Tue, 8 Nov 2024 17:54:46 +0300
+
 wb-mcu-fw-updater (1.11.4) stable; urgency=medium
 
-<<<<<<< HEAD
-  * Enable angry pylint. No fuctional changes
-
- --  Ekaterina Volkova <ekaterina.volkova@wirenboard.com>  Tue, 08 Oct 2024 17:54:46 +0300
-=======
   * instruments: rework StopbitsTolerantInstrument (more strictly wait for outgoing data);
   fixes faulty updates of some new devices (msw5G)
 
  -- Vladimir Romanov <v.romanov@wirenboard.ru>  Mon, 28 Oct 2024 17:20:21 +0300
->>>>>>> a5afef5e
 
 wb-mcu-fw-updater (1.11.3) stable; urgency=medium
 
