wb-mcu-fw-updater (1.10.1) stable; urgency=medium

<<<<<<< HEAD
  * Bootloader downgrade is not allowed

 -- Vladimir Romanov <v.romanov@wirenboard.ru>  Tue, 23 Jan 2024 16:02:21 +0300
=======
  * check if user data (ir commands for example) may be erased during update

 -- Vladimir Romanov <v.romanov@wirenboard.ru>  Thu, 18 Jan 2023 14:02:13 +0300
>>>>>>> 79b06987

wb-mcu-fw-updater (1.10.0) stable; urgency=medium

  * update-fw / update-all: suggest to update bootloader if running from interactive shell

 -- Vladimir Romanov <v.romanov@wirenboard.ru>  Thu, 18 Jan 2024 13:09:10 +0300

wb-mcu-fw-updater (1.9.3) stable; urgency=medium

  * add slaveid 247 to allowed ones

 -- Vladimir Romanov <v.romanov@wirenboard.ru>  Thu, 11 Jan 2024 12:25:12 +0300

wb-mcu-fw-updater (1.9.2) stable; urgency=medium

  * Speed up bootloader baud rate detection

 -- Petr Krasnoshchekov <petr.krasnoshchekov@wirenboard.com>  Wed, 13 Dec 2023 17:38:47 +0500

wb-mcu-fw-updater (1.9.1) stable; urgency=medium

  * Fix fallback to 9600N2 bootloader port settings

 -- Petr Krasnoshchekov <petr.krasnoshchekov@wirenboard.com>  Wed, 13 Dec 2023 09:26:49 +0500

wb-mcu-fw-updater (1.9.0) stable; urgency=medium

  * Use port settings configured in firmware for updating, if bootloader supports it

 -- Petr Krasnoshchekov <petr.krasnoshchekov@wirenboard.com>  Thu, 07 Dec 2023 09:46:16 +0500

wb-mcu-fw-updater (1.8.6) stable; urgency=medium

  * update-fw / update-all: add bootloader update check

 -- Vladimir Romanov <v.romanov@wirenboard.ru>  Mon, 04 Dec 2023 13:22:28 +0300

wb-mcu-fw-updater (1.8.5) stable; urgency=medium

  * Fix versions comparing when updating bootloader from master

 -- Vladimir Romanov <v.romanov@wirenboard.ru>  Wed, 04 Oct 2023 10:03:21 +0300

wb-mcu-fw-updater (1.8.4) stable; urgency=medium

  * Print fw version if updating from branch

 -- Vladimir Romanov <v.romanov@wirenboard.ru>  Mon, 02 Oct 2023 10:15:31 +0300

wb-mcu-fw-updater (1.8.3) stable; urgency=medium

  * wb_modbus: add TCPRPCBackendInstrument (via wb-mqtt-serial's rpc)

 -- Vladimir Romanov <v.romanov@wirenboard.ru>  Tue, 29 Aug 2023 17:21:39 +0300

wb-mcu-fw-updater (1.8.2) stable; urgency=medium

  * Fix PKG-INFO

 -- Nikolay Korotkiy <nikolay.korotkiy@wirenboard.com>  Mon, 24 Jul 2023 12:10:00 +0400

wb-mcu-fw-updater (1.8.1) stable; urgency=medium

  * Add cli argument to specify MQTT connection URL

 -- Nikolay Korotkiy <nikolay.korotkiy@wirenboard.com>  Thu, 01 Jun 2023 19:14:00 +0400

wb-mcu-fw-updater (1.8.0) stable; urgency=medium

  * Check (and pause) all port users

 -- Vladimir Romanov <v.romanov@wirenboard.ru>  Tue, 16 May 2023 10:21:34 +0300

wb-mcu-fw-updater (1.7.1) stable; urgency=medium

  * wb_modbus: add "_probe_func" param around internal magic "is_in_bootloader" methods

 -- Vladimir Romanov <v.romanov@wirenboard.ru>  Fri, 03 Mar 2023 13:35:11 +0300

wb-mcu-fw-updater (1.7.0) stable; urgency=medium

  * Support connection to Mosquitto through unix socket
  * Use mqtt client wrapper from wb-common

 -- Nikolay Korotkiy <nikolay.korotkiy@wirenboard.com>  Tue, 28 Feb 2023 16:44:00 +0400

wb-mcu-fw-updater (1.6.6) stable; urgency=medium

  * Fix formatting

 -- Nikolay Korotkiy <nikolay.korotkiy@wirenboard.com>  Thu, 26 Jan 2023 19:26:00 +0400

wb-mcu-fw-updater (1.6.5) stable; urgency=medium

  * Code formatting

 -- Ekaterina Volkova <ekaterina.volkova@wirenboard.ru>  Thu, 12 Jan 2023 13:16:28 +0300

wb-mcu-fw-updater (1.6.4) stable; urgency=medium

  * update_monitor: add temporary hack to avoid semantic_version fails on urlquoted versions

 -- Aleksandr Kazadaev <aleksandr.kazadaev@wirenboard.com>  Mon, 9 Jan 2023 15:02:22 +0300

wb-mcu-fw-updater (1.6.3) stable; urgency=medium

  * update_monitor: fix Neva slaveid parsing in serial config

 -- Vladimir Romanov <v.romanov@wirenboard.ru>  Thu, 15 Dec 2022 15:17:22 +0300

wb-mcu-fw-updater (1.6.2) stable; urgency=medium

  * wb_modbus.SerialRPCBackendInstrument: add required data_bits param to rpc call
  * recommend wb-mqtt-serial with rpc-support (instead of strict depend on)

 -- Vladimir Romanov <v.romanov@wirenboard.ru>  Mon, 31 Oct 2022 22:21:47 +0300

wb-mcu-fw-updater (1.6.1) stable; urgency=medium

  * wb_modbus.StopbitsTolerantInstrument: fix incorrect stopbits setting in WB7

 -- Vladimir Romanov <v.romanov@wirenboard.ru>  Sun, 27 Oct 2022 20:01:43 +0300

wb-mcu-fw-updater (1.6.0) stable; urgency=medium

  * wb_modbus.instruments: introduce instrument with mqtt-rpc to wb-mqtt-serial as a transport
  (instead of pyserial)
  * add --instrument launchkey (choosing modbus-calls backend; pyserial is default)
  * end of python2 support: remove python-wb-mcu-fw-updater package

 -- Vladimir Romanov <v.romanov@wirenboard.ru>  Sun, 23 Oct 2022 21:19:25 +0300

wb-mcu-fw-updater (1.5.2) stable; urgency=medium

  * update_monitor: support hex in slaveid parsing
  * fw_downloader: add default fname, if file's content-disposition is empty

 -- Vladimir Romanov <v.romanov@wirenboard.ru>  Thu, 13 Oct 2022 09:45:39 +0300

wb-mcu-fw-updater (1.5.1) stable; urgency=medium

  * wb_modbus.bindings: fix failing on decode error, when reading from modbus regs

 -- Vladimir Romanov <v.romanov@wirenboard.ru>  Mon, 1 Aug 2022 11:01:41 +0300

wb-mcu-fw-updater (1.5.0) stable; urgency=medium

  * update-fw/flash-file handle in-bootloader devices automatically
  * update-all automatically flash in-bootloader devices
  * remove -j arg from flash-file
  * -f/--force arg removes all interactivity

 -- Vladimir Romanov <v.romanov@wirenboard.ru>  Mon, 11 Jul 2022 08:57:38 +0300

wb-mcu-fw-updater (1.4.1) stable; urgency=medium

  * wb_modbus.bindings:_get_serial_number_map() gets 25 bits instead of 24

 -- Narek Kazaryan <d.kazaryan@wirenboard.ru>  Thu, 14 Jul 2022 14:48:32 +0300

wb-mcu-fw-updater (1.4.0) stable; urgency=medium

  * added stopbits-tolerant instrument (write - 2sb; read - 1sb; only for in-bootloader communications now)
  * update-fw/update-bl/recover/flash-file: added -T / --response-timeout arg
  * update-all/recover-all: added -T / --min-response-timeout arg (actual response_timeout is: max(minimal, from_config))
  * fixups: minimalmodbus's debug frames; improved in-bl errors handling

 -- Vladimir Romanov <v.romanov@wirenboard.ru>  Mon, 20 Jun 2022 12:21:45 +0300

wb-mcu-fw-updater (1.3.2) stable; urgency=medium

  * wb_modbus.bindings: reworked serial port configuring
  (no annoying "Opening/closing port" messages in debug anymore)
  * wb_modbus.bindings: applying actual settings to serial port
  before each communication
  * wb_modbus.bindings: printing function_signature of each unsuccessful try
  to debug

 -- Vladimir Romanov <v.romanov@wirenboard.ru>  Thu, 2 Jun 2022 16:35:53 +0300

wb-mcu-fw-updater (1.3.1) stable; urgency=medium

  * improved non-wb devices recognition (in cases, when could not read
  fw_signature or S/N because of missing registers in sequence)

 -- Vladimir Romanov <v.romanov@wirenboard.ru>  Fri, 27 May 2022 10:46:11 +0300

wb-mcu-fw-updater (1.3.0) stable; urgency=medium

  * internal error-handling fixups
  * fixed version parsing (x.y.z-rc1)
  * added checks, is updating device a wb-one

 -- Vladimir Romanov <v.romanov@wirenboard.ru>  Mon, 28 Mar 2022 10:52:29 +0300

wb-mcu-fw-updater (1.2.0) stable; urgency=medium

  * removed dependency on wb-mcu-fw-flasher
  * added "flash-file" entrypoint
  * added "noise-cancelling" param to fw flashing

 -- Vladimir Romanov <v.romanov@wirenboard.ru>  Wed, 9 Mar 2022 19:32:43 +0300

wb-mcu-fw-updater (1.1.1) stable; urgency=medium

  * changed default stable-fw source: from "stable" to "main"

 -- Vladimir Romanov <v.romanov@wirenboard.ru>  Wed, 26 Jan 2022 03:30:12 +0300

wb-mcu-fw-updater (1.1.0) stable; urgency=medium

  * added fw releases support: trying to guess target fw version from releases,
  when updating fw

 -- Vladimir Romanov <v.romanov@wirenboard.ru>  Wed, 12 Jan 2022 15:55:29 +0300

wb-mcu-fw-updater (1.0.10) stable; urgency=medium

  * trying to read fw_signature from bootloader in all recover cases

 -- Vladimir Romanov <v.romanov@wirenboard.ru>  Tue, 06 Jun 2021 20:10:41 +0300

wb-mcu-fw-updater (1.0.9) stable; urgency=medium

  * fixed wb-mqtt-serial's config parsing errors for wbio-devices and modbus tcp

 -- Vladimir Romanov <v.romanov@wirenboard.ru>  Tue, 06 Jun 2021 17:35:01 +0300

wb-mcu-fw-updater (1.0.8) stable; urgency=medium

  * fix dependencies on wheezy

 -- Evgeny Boger <boger@contactless.ru>  Sun, 28 Feb 2021 23:28:55 +0300

wb-mcu-fw-updater (1.0.7) stable; urgency=medium

  * Fixed python3 dependency in WB5

 -- Vladimir Romanov <v.romanov@wirenboard.ru>  Thu, 11 Feb 2021 14:37:12 +0300

wb-mcu-fw-updater (1.0.6) stable; urgency=medium

  * Wb-mqtt-serial's config is opening in utf-8 by default

 -- Vladimir Romanov <v.romanov@wirenboard.ru>  Mon, 19 Oct 2020 12:02:39 +0300

wb-mcu-fw-updater (1.0.5) stable; urgency=medium

  * Ability to use custom minimalmodbus instances in wb_modbus library

 -- Vladimir Romanov <v.romanov@wirenboard.ru>  Mon, 6 Jul 2020 20:18:11 +0300

wb-mcu-fw-updater (1.0.4) stable; urgency=medium

  * Restoring initial serial port settings

 -- Vladimir Romanov <v.romanov@wirenboard.ru>  Mon, 08 Jun 2020 17:08:21 +0300

wb-mcu-fw-updater (1.0.3) stable; urgency=medium

  * Too-old-for-update devices are showing explicitly

 -- Vladimir Romanov <v.romanov@wirenboard.ru>  Mon, 08 Jun 2020 14:44:52 +0300

wb-mcu-fw-updater (1.0.2) stable; urgency=medium

  * Fixed fw_version length; Improved reading strings from modbus

 -- Vladimir Romanov <v.romanov@wirenboard.ru>  Wed, 03 Jun 2020 23:41:12 +0300

wb-mcu-fw-updater (1.0.1) stable; urgency=medium

  * Fixed possible signature missmatch in some devices

 -- Vladimir Romanov <v.romanov@wirenboard.ru>  Tue, 02 Jun 2020 18:58:07 +0300

wb-mcu-fw-updater (1.0) stable; urgency=medium

  * Initial release. Flashing devices via wb-mcu-fw-flasher binary.

 -- Vladimir Romanov <v.romanov@wirenboard.ru>  Fri, 06 May 2020 21:56:07 +0300<|MERGE_RESOLUTION|>--- conflicted
+++ resolved
@@ -1,14 +1,14 @@
+wb-mcu-fw-updater (1.10.2) stable; urgency=medium
+
+  * Bootloader downgrade is not allowed
+
+ -- Vladimir Romanov <v.romanov@wirenboard.ru>  Wed, 24 Jan 2024 14:02:21 +0300
+
 wb-mcu-fw-updater (1.10.1) stable; urgency=medium
 
-<<<<<<< HEAD
-  * Bootloader downgrade is not allowed
-
- -- Vladimir Romanov <v.romanov@wirenboard.ru>  Tue, 23 Jan 2024 16:02:21 +0300
-=======
   * check if user data (ir commands for example) may be erased during update
 
  -- Vladimir Romanov <v.romanov@wirenboard.ru>  Thu, 18 Jan 2023 14:02:13 +0300
->>>>>>> 79b06987
 
 wb-mcu-fw-updater (1.10.0) stable; urgency=medium
 
