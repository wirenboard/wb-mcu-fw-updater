<<<<<<< HEAD
wb-mcu-fw-updater (1.11.1) stable; urgency=medium

  * Update bootloader anyway, if local version not found on remote

 -- Vladimir Romanov <v.romanov@wirenboard.ru>  Tue, 11 Jun 2024 13:57:02 +0300
=======
wb-mcu-fw-updater (1.11.2) stable; urgency=medium

  * update-all: fix modbus CRC errors

 -- Nikolay Korotkiy <nikolay.korotkiy@wirenboard.com>  Fri, 06 Sep 2024 14:00:00 +0400

wb-mcu-fw-updater (1.11.1) stable; urgency=medium

  * Handle modbus exceptions

 -- Nikolay Korotkiy <nikolay.korotkiy@wirenboard.com>  Mon, 02 Sep 2024 15:10:00 +0400
>>>>>>> 0608479d

wb-mcu-fw-updater (1.11.0) stable; urgency=medium

  * reduce modbus retries from 5 to 2
  * rework fws downloading & add cache
  * add elapsed-time spinner

 -- Vladimir Romanov <v.romanov@wirenboard.ru>  Thu, 18 Apr 2024 21:09:34 +0300

wb-mcu-fw-updater (1.10.13) stable; urgency=medium

  * Fix help of force flag

 -- Ekaterina Volkova <ekaterina.volkova@wirenboard.com>  Wed, 03 Apr 2024 12:22:52 +0300

wb-mcu-fw-updater (1.10.12) stable; urgency=medium

  * update-bl: print bootloader version in "latest" case

 -- Vladimir Romanov <v.romanov@wirenboard.ru>  Tue, 02 Mar 2024 18:45:32 +0300

wb-mcu-fw-updater (1.10.11) stable; urgency=medium

  * bindings: fix bootloader version parsing

 -- Vladimir Romanov <v.romanov@wirenboard.ru>  Wed, 27 Mar 2024 17:22:54 +0300

wb-mcu-fw-updater (1.10.10) stable; urgency=medium

  * bindings: fix serial settings around set_slave_addr

 -- Vladimir Romanov <v.romanov@wirenboard.ru>  Wed, 27 Mar 2024 17:15:34 +0300

wb-mcu-fw-updater (1.10.9) stable; urgency=medium

  * update-all: trying to update only polling-enabled in (wb-mqtt-serial.conf) devices

 -- Vladimir Romanov <v.romanov@wirenboard.ru>  Mon, 25 Mar 2024 10:02:22 +0300

wb-mcu-fw-updater (1.10.8) stable; urgency=medium

  * Enable suggestion to update bootloader during fw update again
  * Fix broken serial settings saving during bl update from v1.3.0
  * Remove not-updated devices warning (in case of all actual fws)

 -- Vladimir Romanov <v.romanov@wirenboard.ru>  Wed, 20 Mar 2024 21:12:49 +0300

wb-mcu-fw-updater (1.10.7) stable; urgency=medium

  * Temporarily disable auto-update bootloader during fw update
  (some users faced bl-update problems especially from v1.3 to 1.4)

 -- Vladimir Romanov <v.romanov@wirenboard.ru>  Fri, 15 Mar 2024 14:54:21 +0300

wb-mcu-fw-updater (1.10.6) stable; urgency=medium

  * add requirements.txt and pyproject.toml from codestyle repo
  * slight autoformatting fixups

 -- Vladimir Romanov <v.romanov@wirenboard.ru>  Tue, 12 Mar 2024 13:32:31 +0300

wb-mcu-fw-updater (1.10.5) stable; urgency=medium

  * lib: perform_bootloader_cmd is public method

 -- Vladimir Romanov <v.romanov@wirenboard.ru>  Tue, 12 Mar 2024 13:12:11 +0300

wb-mcu-fw-updater (1.10.4) stable; urgency=medium

  * Fix getting bootloader virsion if device in bootloader

 -- Ekaterina Volkova <ekaterina.volkova@wirenboard.com>  Tue, 12 Mar 2024 12:40:39 +0300

wb-mcu-fw-updater (1.10.3) stable; urgency=medium

  * Fix bootloader updating issues on custom uart params

 -- Vladimir Romanov <v.romanov@wirenboard.ru>  Thu, 25 Jan 2024 15:32:51 +0300

wb-mcu-fw-updater (1.10.2) stable; urgency=medium

  * Bootloader downgrade is not allowed

 -- Vladimir Romanov <v.romanov@wirenboard.ru>  Wed, 24 Jan 2024 14:02:21 +0300

wb-mcu-fw-updater (1.10.1) stable; urgency=medium

  * check if user data (ir commands for example) may be erased during update

 -- Vladimir Romanov <v.romanov@wirenboard.ru>  Thu, 18 Jan 2023 14:02:13 +0300

wb-mcu-fw-updater (1.10.0) stable; urgency=medium

  * update-fw / update-all: suggest to update bootloader if running from interactive shell

 -- Vladimir Romanov <v.romanov@wirenboard.ru>  Thu, 18 Jan 2024 13:09:10 +0300

wb-mcu-fw-updater (1.9.3) stable; urgency=medium

  * add slaveid 247 to allowed ones

 -- Vladimir Romanov <v.romanov@wirenboard.ru>  Thu, 11 Jan 2024 12:25:12 +0300

wb-mcu-fw-updater (1.9.2) stable; urgency=medium

  * Speed up bootloader baud rate detection

 -- Petr Krasnoshchekov <petr.krasnoshchekov@wirenboard.com>  Wed, 13 Dec 2023 17:38:47 +0500

wb-mcu-fw-updater (1.9.1) stable; urgency=medium

  * Fix fallback to 9600N2 bootloader port settings

 -- Petr Krasnoshchekov <petr.krasnoshchekov@wirenboard.com>  Wed, 13 Dec 2023 09:26:49 +0500

wb-mcu-fw-updater (1.9.0) stable; urgency=medium

  * Use port settings configured in firmware for updating, if bootloader supports it

 -- Petr Krasnoshchekov <petr.krasnoshchekov@wirenboard.com>  Thu, 07 Dec 2023 09:46:16 +0500

wb-mcu-fw-updater (1.8.6) stable; urgency=medium

  * update-fw / update-all: add bootloader update check

 -- Vladimir Romanov <v.romanov@wirenboard.ru>  Mon, 04 Dec 2023 13:22:28 +0300

wb-mcu-fw-updater (1.8.5) stable; urgency=medium

  * Fix versions comparing when updating bootloader from master

 -- Vladimir Romanov <v.romanov@wirenboard.ru>  Wed, 04 Oct 2023 10:03:21 +0300

wb-mcu-fw-updater (1.8.4) stable; urgency=medium

  * Print fw version if updating from branch

 -- Vladimir Romanov <v.romanov@wirenboard.ru>  Mon, 02 Oct 2023 10:15:31 +0300

wb-mcu-fw-updater (1.8.3) stable; urgency=medium

  * wb_modbus: add TCPRPCBackendInstrument (via wb-mqtt-serial's rpc)

 -- Vladimir Romanov <v.romanov@wirenboard.ru>  Tue, 29 Aug 2023 17:21:39 +0300

wb-mcu-fw-updater (1.8.2) stable; urgency=medium

  * Fix PKG-INFO

 -- Nikolay Korotkiy <nikolay.korotkiy@wirenboard.com>  Mon, 24 Jul 2023 12:10:00 +0400

wb-mcu-fw-updater (1.8.1) stable; urgency=medium

  * Add cli argument to specify MQTT connection URL

 -- Nikolay Korotkiy <nikolay.korotkiy@wirenboard.com>  Thu, 01 Jun 2023 19:14:00 +0400

wb-mcu-fw-updater (1.8.0) stable; urgency=medium

  * Check (and pause) all port users

 -- Vladimir Romanov <v.romanov@wirenboard.ru>  Tue, 16 May 2023 10:21:34 +0300

wb-mcu-fw-updater (1.7.1) stable; urgency=medium

  * wb_modbus: add "_probe_func" param around internal magic "is_in_bootloader" methods

 -- Vladimir Romanov <v.romanov@wirenboard.ru>  Fri, 03 Mar 2023 13:35:11 +0300

wb-mcu-fw-updater (1.7.0) stable; urgency=medium

  * Support connection to Mosquitto through unix socket
  * Use mqtt client wrapper from wb-common

 -- Nikolay Korotkiy <nikolay.korotkiy@wirenboard.com>  Tue, 28 Feb 2023 16:44:00 +0400

wb-mcu-fw-updater (1.6.6) stable; urgency=medium

  * Fix formatting

 -- Nikolay Korotkiy <nikolay.korotkiy@wirenboard.com>  Thu, 26 Jan 2023 19:26:00 +0400

wb-mcu-fw-updater (1.6.5) stable; urgency=medium

  * Code formatting

 -- Ekaterina Volkova <ekaterina.volkova@wirenboard.ru>  Thu, 12 Jan 2023 13:16:28 +0300

wb-mcu-fw-updater (1.6.4) stable; urgency=medium

  * update_monitor: add temporary hack to avoid semantic_version fails on urlquoted versions

 -- Aleksandr Kazadaev <aleksandr.kazadaev@wirenboard.com>  Mon, 9 Jan 2023 15:02:22 +0300

wb-mcu-fw-updater (1.6.3) stable; urgency=medium

  * update_monitor: fix Neva slaveid parsing in serial config

 -- Vladimir Romanov <v.romanov@wirenboard.ru>  Thu, 15 Dec 2022 15:17:22 +0300

wb-mcu-fw-updater (1.6.2) stable; urgency=medium

  * wb_modbus.SerialRPCBackendInstrument: add required data_bits param to rpc call
  * recommend wb-mqtt-serial with rpc-support (instead of strict depend on)

 -- Vladimir Romanov <v.romanov@wirenboard.ru>  Mon, 31 Oct 2022 22:21:47 +0300

wb-mcu-fw-updater (1.6.1) stable; urgency=medium

  * wb_modbus.StopbitsTolerantInstrument: fix incorrect stopbits setting in WB7

 -- Vladimir Romanov <v.romanov@wirenboard.ru>  Sun, 27 Oct 2022 20:01:43 +0300

wb-mcu-fw-updater (1.6.0) stable; urgency=medium

  * wb_modbus.instruments: introduce instrument with mqtt-rpc to wb-mqtt-serial as a transport
  (instead of pyserial)
  * add --instrument launchkey (choosing modbus-calls backend; pyserial is default)
  * end of python2 support: remove python-wb-mcu-fw-updater package

 -- Vladimir Romanov <v.romanov@wirenboard.ru>  Sun, 23 Oct 2022 21:19:25 +0300

wb-mcu-fw-updater (1.5.2) stable; urgency=medium

  * update_monitor: support hex in slaveid parsing
  * fw_downloader: add default fname, if file's content-disposition is empty

 -- Vladimir Romanov <v.romanov@wirenboard.ru>  Thu, 13 Oct 2022 09:45:39 +0300

wb-mcu-fw-updater (1.5.1) stable; urgency=medium

  * wb_modbus.bindings: fix failing on decode error, when reading from modbus regs

 -- Vladimir Romanov <v.romanov@wirenboard.ru>  Mon, 1 Aug 2022 11:01:41 +0300

wb-mcu-fw-updater (1.5.0) stable; urgency=medium

  * update-fw/flash-file handle in-bootloader devices automatically
  * update-all automatically flash in-bootloader devices
  * remove -j arg from flash-file
  * -f/--force arg removes all interactivity

 -- Vladimir Romanov <v.romanov@wirenboard.ru>  Mon, 11 Jul 2022 08:57:38 +0300

wb-mcu-fw-updater (1.4.1) stable; urgency=medium

  * wb_modbus.bindings:_get_serial_number_map() gets 25 bits instead of 24

 -- Narek Kazaryan <d.kazaryan@wirenboard.ru>  Thu, 14 Jul 2022 14:48:32 +0300

wb-mcu-fw-updater (1.4.0) stable; urgency=medium

  * added stopbits-tolerant instrument (write - 2sb; read - 1sb; only for in-bootloader communications now)
  * update-fw/update-bl/recover/flash-file: added -T / --response-timeout arg
  * update-all/recover-all: added -T / --min-response-timeout arg (actual response_timeout is: max(minimal, from_config))
  * fixups: minimalmodbus's debug frames; improved in-bl errors handling

 -- Vladimir Romanov <v.romanov@wirenboard.ru>  Mon, 20 Jun 2022 12:21:45 +0300

wb-mcu-fw-updater (1.3.2) stable; urgency=medium

  * wb_modbus.bindings: reworked serial port configuring
  (no annoying "Opening/closing port" messages in debug anymore)
  * wb_modbus.bindings: applying actual settings to serial port
  before each communication
  * wb_modbus.bindings: printing function_signature of each unsuccessful try
  to debug

 -- Vladimir Romanov <v.romanov@wirenboard.ru>  Thu, 2 Jun 2022 16:35:53 +0300

wb-mcu-fw-updater (1.3.1) stable; urgency=medium

  * improved non-wb devices recognition (in cases, when could not read
  fw_signature or S/N because of missing registers in sequence)

 -- Vladimir Romanov <v.romanov@wirenboard.ru>  Fri, 27 May 2022 10:46:11 +0300

wb-mcu-fw-updater (1.3.0) stable; urgency=medium

  * internal error-handling fixups
  * fixed version parsing (x.y.z-rc1)
  * added checks, is updating device a wb-one

 -- Vladimir Romanov <v.romanov@wirenboard.ru>  Mon, 28 Mar 2022 10:52:29 +0300

wb-mcu-fw-updater (1.2.0) stable; urgency=medium

  * removed dependency on wb-mcu-fw-flasher
  * added "flash-file" entrypoint
  * added "noise-cancelling" param to fw flashing

 -- Vladimir Romanov <v.romanov@wirenboard.ru>  Wed, 9 Mar 2022 19:32:43 +0300

wb-mcu-fw-updater (1.1.1) stable; urgency=medium

  * changed default stable-fw source: from "stable" to "main"

 -- Vladimir Romanov <v.romanov@wirenboard.ru>  Wed, 26 Jan 2022 03:30:12 +0300

wb-mcu-fw-updater (1.1.0) stable; urgency=medium

  * added fw releases support: trying to guess target fw version from releases,
  when updating fw

 -- Vladimir Romanov <v.romanov@wirenboard.ru>  Wed, 12 Jan 2022 15:55:29 +0300

wb-mcu-fw-updater (1.0.10) stable; urgency=medium

  * trying to read fw_signature from bootloader in all recover cases

 -- Vladimir Romanov <v.romanov@wirenboard.ru>  Tue, 06 Jun 2021 20:10:41 +0300

wb-mcu-fw-updater (1.0.9) stable; urgency=medium

  * fixed wb-mqtt-serial's config parsing errors for wbio-devices and modbus tcp

 -- Vladimir Romanov <v.romanov@wirenboard.ru>  Tue, 06 Jun 2021 17:35:01 +0300

wb-mcu-fw-updater (1.0.8) stable; urgency=medium

  * fix dependencies on wheezy

 -- Evgeny Boger <boger@contactless.ru>  Sun, 28 Feb 2021 23:28:55 +0300

wb-mcu-fw-updater (1.0.7) stable; urgency=medium

  * Fixed python3 dependency in WB5

 -- Vladimir Romanov <v.romanov@wirenboard.ru>  Thu, 11 Feb 2021 14:37:12 +0300

wb-mcu-fw-updater (1.0.6) stable; urgency=medium

  * Wb-mqtt-serial's config is opening in utf-8 by default

 -- Vladimir Romanov <v.romanov@wirenboard.ru>  Mon, 19 Oct 2020 12:02:39 +0300

wb-mcu-fw-updater (1.0.5) stable; urgency=medium

  * Ability to use custom minimalmodbus instances in wb_modbus library

 -- Vladimir Romanov <v.romanov@wirenboard.ru>  Mon, 6 Jul 2020 20:18:11 +0300

wb-mcu-fw-updater (1.0.4) stable; urgency=medium

  * Restoring initial serial port settings

 -- Vladimir Romanov <v.romanov@wirenboard.ru>  Mon, 08 Jun 2020 17:08:21 +0300

wb-mcu-fw-updater (1.0.3) stable; urgency=medium

  * Too-old-for-update devices are showing explicitly

 -- Vladimir Romanov <v.romanov@wirenboard.ru>  Mon, 08 Jun 2020 14:44:52 +0300

wb-mcu-fw-updater (1.0.2) stable; urgency=medium

  * Fixed fw_version length; Improved reading strings from modbus

 -- Vladimir Romanov <v.romanov@wirenboard.ru>  Wed, 03 Jun 2020 23:41:12 +0300

wb-mcu-fw-updater (1.0.1) stable; urgency=medium

  * Fixed possible signature missmatch in some devices

 -- Vladimir Romanov <v.romanov@wirenboard.ru>  Tue, 02 Jun 2020 18:58:07 +0300

wb-mcu-fw-updater (1.0) stable; urgency=medium

  * Initial release. Flashing devices via wb-mcu-fw-flasher binary.

 -- Vladimir Romanov <v.romanov@wirenboard.ru>  Fri, 06 May 2020 21:56:07 +0300<|MERGE_RESOLUTION|>--- conflicted
+++ resolved
@@ -1,22 +1,20 @@
-<<<<<<< HEAD
+wb-mcu-fw-updater (1.11.3) stable; urgency=medium
+
+  * Update bootloader anyway, if local version not found on remote
+
+ -- Vladimir Romanov <v.romanov@wirenboard.ru>  Mon, 16 Sep 2024 15:14:13 +0300
+
+wb-mcu-fw-updater (1.11.2) stable; urgency=medium
+
+  * update-all: fix modbus CRC errors
+
+ -- Nikolay Korotkiy <nikolay.korotkiy@wirenboard.com>  Fri, 06 Sep 2024 14:00:00 +0400
+
 wb-mcu-fw-updater (1.11.1) stable; urgency=medium
 
-  * Update bootloader anyway, if local version not found on remote
-
- -- Vladimir Romanov <v.romanov@wirenboard.ru>  Tue, 11 Jun 2024 13:57:02 +0300
-=======
-wb-mcu-fw-updater (1.11.2) stable; urgency=medium
-
-  * update-all: fix modbus CRC errors
-
- -- Nikolay Korotkiy <nikolay.korotkiy@wirenboard.com>  Fri, 06 Sep 2024 14:00:00 +0400
-
-wb-mcu-fw-updater (1.11.1) stable; urgency=medium
-
   * Handle modbus exceptions
 
  -- Nikolay Korotkiy <nikolay.korotkiy@wirenboard.com>  Mon, 02 Sep 2024 15:10:00 +0400
->>>>>>> 0608479d
 
 wb-mcu-fw-updater (1.11.0) stable; urgency=medium
 
