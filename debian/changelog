--- conflicted
+++ resolved
@@ -1,15 +1,15 @@
-wb-mcu-fw-updater (1.5.1-wb100) stable; urgency=medium
+wb-mcu-fw-updater (1.5.1-wb101) stable; urgency=medium
 
-<<<<<<< HEAD
   * update_monitor: fix Neva slaveid parsing in serial config
 
  -- Vladimir Romanov <v.romanov@wirenboard.ru>  Tue, 27 Dec 2022 23:06:22 +0300
-=======
+
+wb-mcu-fw-updater (1.5.1-wb100) stable; urgency=medium
+
   * update_monitor: support hex in slaveid parsing
   * fw_downloader: add default fname, if file's content-disposition is empty
 
  -- Vladimir Romanov <v.romanov@wirenboard.ru>  Fri, 28 Oct 2022 10:11:27 +0300
->>>>>>> b07fffc5
 
 wb-mcu-fw-updater (1.5.1) stable; urgency=medium
 
